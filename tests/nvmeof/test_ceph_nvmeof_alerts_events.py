"""
Test suite that verifies NVMe alerts and NVMe Health checks.
"""

from copy import deepcopy
from json import dumps, loads
from random import choice
from urllib.parse import urljoin, urlparse

import requests

from ceph.ceph import Ceph
from ceph.parallel import parallel
from ceph.waiter import WaitUntil
from tests.nvmeof.test_ceph_nvmeof_high_availability import (
    HighAvailability,
    configure_listeners,
    configure_subsystems,
    deploy_nvme_service,
    get_node_by_id,
    teardown,
)
from tests.nvmeof.workflows.initiator import NVMeInitiator
from tests.nvmeof.workflows.nvme_utils import (
    check_and_set_nvme_cli_image,
    delete_nvme_service,
)
from tests.rbd.rbd_utils import initial_rbd_config
from utility.log import Log
from utility.retry import retry
from utility.utils import generate_unique_id

LOG = Log(__name__)


class NVMeAlertFailure(Exception):
    pass


class PrometheusAlerts:
    """
    Interface to interact with the Prometheus instance integrated with the Ceph dashboard.
    """

    def __init__(self, orch):
        """
        Initialize the Prometheus wrapper.

        Args:
            orch: Orchestrator object that interfaces with the Ceph cluster.
        """
        self.orch = orch
        self._baseurl = self._fetch_prometheus_endpoint()

    @property
    def baseurl(self):
        """Base URL of the Prometheus instance."""
        return self._baseurl

    @baseurl.setter
    def baseurl(self, _):
        """
        Refresh the base Prometheus URL.
        This setter discards any input and fetches the endpoint again.
        """
        self._baseurl = self._fetch_prometheus_endpoint()

    def _fetch_prometheus_endpoint(self):
        """
        Fetch the Prometheus endpoint URL from the Ceph dashboard configuration.

        Returns:
            str: The full URL to the Prometheus server.
        """
        url, _ = self.orch.shell(args=["ceph dashboard get-prometheus-api-host"])
        url = url.strip()
        hostname = urlparse(url).hostname
        server = get_node_by_id(self.orch.cluster, hostname)
        return url.replace(hostname, server.ip_address)

    def fetch_prometheus_alerts(self):
        """
        Fetch all alerts from Prometheus.

        Returns:
            dict or None: The JSON response from Prometheus containing alert rules, or None on failure.
        """
        uri = "api/v1/rules?type=alert"
        try:
            response = requests.get(urljoin(self.baseurl, uri), timeout=5)
            response.raise_for_status()
            return response.json()
        except requests.RequestException as e:
            LOG.error(f"[ERROR] Failed to fetch NVMe-oF alerts: {e}")
            return {}

    def get_nvme_alerts(self):
        """
        Fetch all NVMeoF related alerts from Prometheus.

        Returns:
            dict or None: The JSON response from Prometheus containing alert rules, or None on failure.
        """
        alerts = self.fetch_prometheus_alerts()
        for alert in alerts["data"]["groups"]:
            if alert["name"] != "nvmeof":
                continue
            return alert
        return False

    def get_nvme_alert_by_name(self, alert_name):
        """Get a specific NVMe alert by its name.

        Args:
            alert_name: NVMeoF alert name
        """
        for alert in self.get_nvme_alerts()["rules"]:
            if alert.get("name") == alert_name:
                return alert
        raise Exception(f"[ {alert_name} ] alert not found.")

    def calculate_timeout_window(self, timeout: int, interval: int):
        """Calculate Time duration based on the interval.

        Here interval remains same as it is provided by the user,
        but timeout should be added with tolerance of interval.

        for example,
            timeout = 60 s, interval = 10s
            then, timeout with tolerance level = 70s
            so alert should fire in this range, 60s < fire < 70

        Note: inetrval is the key here to calculate the alerting window
        """
        return timeout + interval

    def monitor_alert(
        self, alert_name, state="firing", msg="", timeout=60, interval=10
    ):
        """Monitor NVMe alert."""
        _alert = str()
        timeout = self.calculate_timeout_window(timeout, interval)
        for w in WaitUntil(timeout=timeout, interval=interval):
            _alert = self.get_nvme_alert_by_name(alert_name)
            if _alert["state"] == state:
                LOG.info(
                    f"[ {alert_name} ] is in Expected {state} state  - \n{dumps(_alert)}"
                )
                if msg:
                    for alrt in _alert["alerts"]:
                        if alrt["annotations"]["summary"] == msg:
                            LOG.info(f"[ {alert_name} ] alert message found {msg}")
                            return _alert
                    LOG.warning(f"[ {alert_name} ] msg not found - ( EXPECTED: {msg} )")
                return _alert
            LOG.warning(f"[ {alert_name} ] is not in expected {state} state ")
        if w.expired:
            raise NVMeAlertFailure(
                f"[ {alert_name} ] - ( Expected: {state} )\n{dumps(_alert)}"
            )


def test_ceph_83611097(ceph_cluster, config):
    """[CEPH-83611097] NVMeoFNVMeoFMissingListener alert.

    NVMeoFMissingListener alert helps user to identify the missing listener
      which is important for HA. where initiators could get connected to
      multipath data paths, ensuring IO is uninterupted when GW(s) fails.

    Args:
        ceph_cluster: Ceph cluster object
        config: test case config
    """
    time_to_fire = config.get("time_to_fire", 60)
    interval = config.get("interval", 50)
    alert = "NVMeoFMissingListener"
    msg = "No listener added for {GW} NVMe-oF Gateway to {NQN} subsystem"

    # Deploy Services
    deploy_nvme_service(ceph_cluster, config)
    ha = HighAvailability(ceph_cluster, config["gw_nodes"], **config)
    ha.initialize_gateways()

    # Create RBD image and multiple NS with that image.
    nvmegwcli = ha.gateways[0]
    events = PrometheusAlerts(ha.orch)
    sub1_args = {"subsystem": f"nqn.2016-06.io.spdk:cnode{generate_unique_id(4)}"}
    nvmegwcli.subsystem.add(**{"args": {**sub1_args, **{"no-group-append": True}}})
    LOG.info(f"{alert} should be INACTIVE.")
    events.monitor_alert(
        alert,
        timeout=time_to_fire,
        state="inactive",
        interval=interval,
    )

    # Add a single listener and NVMeoFNVMeoFMissingListener alert should be firing
    gw1, gw2 = ha.gateways
    listener_args = {"nqn": sub1_args["subsystem"], "listener_port": 4420}
    configure_listeners(ha, [gw1.node.id], listener_args)
    LOG.info(f"{alert} should be FIRING GW as listener(s) are missing.")
    events.monitor_alert(
        alert,
        timeout=time_to_fire,
        interval=interval,
        msg=msg.format(NQN=sub1_args["subsystem"], GW=gw2.node.hostname),
    )

    # Add all listener and alert should be inactive
    configure_listeners(ha, [gw2.node.id], listener_args)
    LOG.info(f"{alert} should be INACTIVE.")
    events.monitor_alert(
        alert,
        timeout=time_to_fire,
        state="inactive",
        interval=interval,
    )

    # Delete a listener and alert should be firing
    configure_listeners(ha, [gw1.node.id], listener_args, action="delete")
    LOG.info(f"{alert} should be FIRING GW as listener(s) are missing.")
    events.monitor_alert(
        alert,
        timeout=time_to_fire,
        interval=interval,
        msg=msg.format(NQN=sub1_args["subsystem"], GW=gw1.node.hostname),
    )

    # Add back GW2 listener and alert should be inactive
    configure_listeners(ha, [gw1.node.id], listener_args)
    LOG.info(f"{alert} should be INACTIVE.")
    events.monitor_alert(
        alert, timeout=time_to_fire, state="inactive", interval=interval
    )

    # Add another subsystem and with single listener
    sub2_args = {"subsystem": f"nqn.2016-06.io.spdk:cnode{generate_unique_id(4)}"}
    listener_args = {"nqn": sub2_args["subsystem"], "listener_port": 4420}
    nvmegwcli.subsystem.add(**{"args": {**sub2_args, **{"no-group-append": True}}})
    configure_listeners(ha, [gw1.node.id], listener_args)
    LOG.info(f"{alert} should be FIRING GW listener(s) are missing.")
    events.monitor_alert(
        alert,
        timeout=time_to_fire,
        interval=interval,
        msg=msg.format(NQN=sub2_args["subsystem"], GW=gw2.node.hostname),
    )

    # Add all listener and alert should be inactive
    configure_listeners(ha, [gw2.node.id], listener_args)
    LOG.info(f"{alert} should be INACTIVE.")
    events.monitor_alert(
        alert, timeout=time_to_fire, state="inactive", interval=interval
    )
    LOG.info(f"CEPH-83611097 - {alert} alert validated successfully.")


def test_ceph_83610950(ceph_cluster, config):
    """[CEPH-83610950] NVMeoF Multiple Namespaces Of RBDImage alert.

    NVMeoFMultipleNamespacesOfRBDImage alerts the user if a RBD image
    is used for multiple namespaces. This is important alerts for cases
    where namespaces are created on same image for different gateway group.

    Args:
        ceph_cluster: Ceph cluster object
        config: test case config
    """
    _rbd_pool = config["rbd_pool"]
    _rbd_obj = config["rbd_obj"]
    time_to_fire = config.get("time_to_fire", 60)
    interval = config.get("interval", 50)
    alert = "NVMeoFMultipleNamespacesOfRBDImage"
    msg = "RBD image {image} cannot be reused for multiple NVMeoF namespace"
    svcs = []

    # Deploy Services
    for svc in config["gw_groups"]:
        svc.update({"rbd_pool": _rbd_pool})
        deploy_nvme_service(ceph_cluster, svc)
        ha = HighAvailability(ceph_cluster, svc["gw_nodes"], **svc)
        ha.initialize_gateways()
        svcs.append(ha)

    # Create RBD image and multiple NS with that image.
    ha1, ha2 = svcs
    nvmegwcl1 = ha1.gateways[0]
    sub1_args = {"subsystem": f"nqn.2016-06.io.spdk:cnode{generate_unique_id(4)}"}
    nvmegwcl1.subsystem.add(**{"args": {**sub1_args, **{"no-group-append": True}}})

    nvmegwcl2 = ha2.gateways[0]
    sub2_args = {"subsystem": f"nqn.2016-06.io.spdk:cnode{generate_unique_id(4)}"}
    nvmegwcl2.subsystem.add(**{"args": {**sub2_args, **{"no-group-append": True}}})

    image = f"image-{generate_unique_id(4)}"
    _rbd_obj.create_image(_rbd_pool, image, "10G")

    # Removing nsid because we have https://tracker.ceph.com/issues/72681
    # img_args = {"rbd-pool": _rbd_pool, "rbd-image": image, "nsid": 1}
    img_args = {"rbd-pool": _rbd_pool, "rbd-image": image, "force": ""}
    nvmegwcl1.namespace.add(**{"args": {**sub1_args, **img_args}})
    nvmegwcl2.namespace.add(**{"args": {**sub2_args, **img_args}})
    events = PrometheusAlerts(ha1.orch)

    # Two namespaces created for single RBD image,
    # NVMeoFMultipleNamespacesOfRBDImage prometheus alert should be firing
    LOG.info(
        f"{alert} should be FIRING Since multiple namespaces are created for Single RBD image."
    )
    events.monitor_alert(
        alert, timeout=time_to_fire, interval=interval, msg=msg.format(image=image)
    )
    nvmegwcl2.namespace.delete(**{"args": {**sub2_args, **{"nsid": 1}}})

    # Alert should be inactive
    LOG.info(f"{alert} should be INACTIVE.")
    events.monitor_alert(
        alert, timeout=time_to_fire, interval=interval, state="inactive"
    )

    sub2_args = {"subsystem": f"nqn.2016-06.io.spdk:cnode{generate_unique_id(4)}"}
    nvmegwcl2.subsystem.add(**{"args": {**sub2_args, **{"no-group-append": True}}})
    nvmegwcl2.namespace.add(**{"args": {**sub2_args, **img_args}})

    # Alert should be active again, since image is used in new subsystem
    LOG.info(
        f"{alert} should be FIRING Since multiple namespaces are created for Single RBD image."
    )
    events.monitor_alert(
        alert, timeout=time_to_fire, interval=interval, msg=msg.format(image=image)
    )
    nvmegwcl1.namespace.delete(**{"args": {**sub1_args, **{"nsid": 1}}})

    # Namespace removed , alert should be inactive
    LOG.info(f"{alert} should be INACTIVE.")
    events.monitor_alert(
        alert, timeout=time_to_fire, interval=interval, state="inactive"
    )
    LOG.info(f"CEPH-83610950 - {alert} alert validated successfully.")


def test_ceph_83610948(ceph_cluster, config):
    """[CEPH-83610948] Raise a healthcheck when a gateway is in UNAVAILABLE state.

    This test case validates the warning which would be get hit on any gateway unavailability
    and Raise a healthcheck warning under ceph status and ceph health.

    Args:
        ceph_cluster: Ceph cluster object
        config: test case config
    """
    rbd_pool = config["rbd_pool"]
    deploy_nvme_service(ceph_cluster, config)
    ha = HighAvailability(ceph_cluster, config["gw_nodes"], **config)
    ha.initialize_gateways()

    with parallel() as p:
        for subsys_args in config["subsystems"]:
            subsys_args["ceph_cluster"] = ceph_cluster
            p.spawn(configure_subsystems, rbd_pool, ha, subsys_args)

    # Validate the Health warning states
    @retry(ValueError, tries=6, delay=5)
    def check_warning_status(gw, alert=True):
        health, _ = ha.orch.shell(args=["ceph", "health", "detail", "--format", "json"])
        health = loads(health)

        if not alert:
            if "NVMEOF_GATEWAY_DOWN" not in health["checks"]:
                LOG.info(
                    f"NVMEOF_GATEWAY_DOWN health check warning alerted disappeared - {health}."
                )
                if ha.check_gateway_availability(gw.ana_group_id, state="AVAILABLE"):
                    return True
            raise ValueError(f"NVMEOF_GATEWAY_DOWN warning still appears!!! - {health}")

        if alert and "NVMEOF_GATEWAY_DOWN" in health["checks"]:
            nvme_gw_down = health["checks"]["NVMEOF_GATEWAY_DOWN"]
            if HEALTH_CHECK_WARN == nvme_gw_down:
                LOG.info(
                    f"NVMEOF_GATEWAY_DOWN health check warning alerted SUCCESSFULLY - {nvme_gw_down}."
                )
                if ha.check_gateway_availability(gw.ana_group_id, state="UNAVAILABLE"):
                    return True
            raise ValueError(
                f"NVMEOF_GATEWAY_DOWN is alerted, but different messages - {nvme_gw_down}"
            )
        raise ValueError(f"NVMEOF_GATEWAY_DOWN health warning not alerted - {health}.")

    # Fail a Gateway
    fail_gw = choice(ha.gateways)
    HEALTH_CHECK_WARN = {
        "severity": "HEALTH_WARN",
        "summary": {
            "message": "1 gateway(s) are in unavailable state; gateway might be down, try to redeploy.",
            "count": 1,
        },
        "detail": [
            {
                "message": f"NVMeoF Gateway 'client.{fail_gw.daemon_name}' is unavailable."
            },
        ],
        "muted": False,
    }
    if not ha.system_control(fail_gw, action="stop", wait_for_active_state=False):
        raise Exception(f"[ {fail_gw.daemon_name} ] GW Stop failed..")
    check_warning_status(fail_gw)

    # Start GW back and alert should not be visible
    if not ha.system_control(fail_gw, action="start"):
        raise Exception(f"[ {fail_gw.daemon_name} ] GW Start failed..")
    check_warning_status(fail_gw, alert=False)

    LOG.info(
        "CEPH-83610948 - GW Unavailability healthcheck warning validated successfully."
    )


def test_ceph_83611098(ceph_cluster, config):
    """[CEPH-83611098] Warning at Ceph cluster on zero listener in a subsystem.

    NVMeoFZeroListenerSubsystem alert helps user to add listeners to the subsystem,
    otherwise it would be not visible and able to connect from initators.

    Args:
        ceph_cluster: Ceph cluster object
        config: test case config
    """
    time_to_fire = config.get("time_to_fire", 60)
    interval = config.get("interval", 60)
    alert = "NVMeoFZeroListenerSubsystem"
    msg = "No listeners added to {subsystem_name} subsystem"
    gateway_nodes = deepcopy(config.get("gw_nodes"))

    LOG.info("Deploy nvme service")
    deploy_nvme_service(ceph_cluster, config)
    ha = HighAvailability(ceph_cluster, config["gw_nodes"], **config)
    ha.initialize_gateways()

    # Configure subsystems
    nvmegwcl1 = ha.gateways[0]
    subsystem1 = f"nqn.2016-06.io.spdk:cnode{generate_unique_id(4)}"
    sub1_args = {"subsystem": subsystem1}
    config.update({"nqn": subsystem1})
    nvmegwcl1.subsystem.add(**{"args": {**sub1_args, **{"no-group-append": True}}})

    # Check for alert
    # NVMeoFZeroListenerSubsystem prometheus alert should be firing
    LOG.info(
        "NVMeoFZeroListenerSubsystem should be firing because no listener is configured"
    )
    events = PrometheusAlerts(ha.orch)
    events.monitor_alert(
        alert,
        timeout=time_to_fire,
        msg=msg.format(subsystem_name=subsystem1),
        interval=interval,
    )

    # Add the listener and check alert is inactive state or not
    LOG.info("Add the listener")
    configure_listeners(ha, [gateway_nodes[0]], config)
    events.monitor_alert(
        alert, timeout=time_to_fire, state="inactive", interval=interval
    )

    # Delete the listener and alert should be in firing state
    LOG.info("Delete the listener")
    listener_args = {"nqn": subsystem1, "listener_port": config["listener_port"]}
    configure_listeners(ha, [gateway_nodes[0]], listener_args, action="delete")
    events.monitor_alert(
        alert,
        timeout=time_to_fire,
        msg=msg.format(subsystem_name=subsystem1),
        interval=interval,
    )

    # Add the listener and check alert is inactive state or not
    LOG.info("Add the listener back")
    configure_listeners(ha, [gateway_nodes[0]], config)
    events.monitor_alert(
        alert, timeout=time_to_fire, state="inactive", interval=interval
    )

    # Add one more subsystem and ceph prometheus alert to be in firing state
    LOG.info("Add one more subsystem")
    subsystem2 = f"nqn.2016-06.io.spdk:cnode{generate_unique_id(4)}"
    sub2_args = {"subsystem": subsystem2}
    nvmegwcl1.subsystem.add(**{"args": {**sub2_args, **{"no-group-append": True}}})
    events.monitor_alert(
        alert,
        timeout=time_to_fire,
        msg=msg.format(subsystem_name=subsystem2),
        interval=interval,
    )

    LOG.info("CEPH-83611098 - {alert} alert validated successfully.")


def test_ceph_83611099(ceph_cluster, config):
    """[CEPH-83611099] Warning message or Status on NVMe Service with single Gateway Node.

    NVMeoFSingleGateway alert indicates to user to add more gateways
    to the service in order to have High Availability.

    Args:
        ceph_cluster: Ceph cluster object
        config: test case config
    """
    time_to_fire = config.get("time_to_fire", 60)
    interval = config.get("interval", 60)
    alert = "NVMeoFSingleGateway"
    msg = "The gateway group {gw_group} consists of a single gateway - HA is not possible on cluster"

    # Deploy nvmeof service
    LOG.info("deploy nvme service")
    gateway_nodes = deepcopy(config.get("gw_nodes"))
    random_gateway = choice(gateway_nodes)
    config.update({"gw_nodes": [random_gateway]})
    deploy_nvme_service(ceph_cluster, config)
    ha = HighAvailability(ceph_cluster, config["gw_nodes"], **config)
    ha.initialize_gateways()

    # Check for alert
    # NVMeoFSingleGateway prometheus alert should be firing
    events = PrometheusAlerts(ha.orch)

    LOG.info("Check NVMeoFSingleGateway should be firing")
    events.monitor_alert(
        alert,
        timeout=time_to_fire,
        msg=msg.format(gw_group=config["gw_group"]),
        interval=interval,
    )

    # Add one more gateway and NVMeoFSingleGateway alert should be in inactive state
    LOG.info("Add one more gateway and NVMeoFSingleGateway should be in inactive state")
    config.update({"gw_nodes": gateway_nodes})
    deploy_nvme_service(ceph_cluster, config)
    events.monitor_alert(
        alert, timeout=time_to_fire, state="inactive", interval=interval
    )

    # scale down to one gateway and NVMeoFSingleGateway alert should be in firing state
    LOG.info(
        "scale down to one gateway and NVMeoFSingleGateway should be in firing state"
    )
    random_gateway = choice(gateway_nodes)
    config.update({"gw_nodes": [random_gateway]})
    deploy_nvme_service(ceph_cluster, config)
    LOG.info(
        "scaled down to one gateway, NVMeoFSingleGateway should be in firing state"
    )
    events.monitor_alert(
        alert,
        timeout=time_to_fire,
        msg=msg.format(gw_group=config["gw_group"]),
        interval=interval,
    )

    # Scale up to 2 gateways and alert should be in inactive state
    LOG.info("Add one more gateway and NVMeoFSingleGateway should be in inactive state")
    config.update({"gw_nodes": gateway_nodes})
    deploy_nvme_service(ceph_cluster, config)
    events.monitor_alert(
        alert, timeout=time_to_fire, state="inactive", interval=interval
    )

    LOG.info("CEPH-83611099 - NVMeoFSingleGateway validated successfully.")


def test_ceph_83611306(ceph_cluster, config):
    """[CEPH-83611306] Raise a Healthcheck warning for gateway in DELETING state

    This test case validates the warning which would be get hit on any gateway in deleting state
    and Raise a healthcheck warning under ceph status and ceph health.

    Args:
        ceph_cluster: Ceph cluster object
        config: test case config
    """
    rbd_pool = config["rbd_pool"]
    LOG.info("Deploy NVME service")
    deploy_nvme_service(ceph_cluster, config)
    ha = HighAvailability(ceph_cluster, config["gw_nodes"], **config)
    ha.initialize_gateways()

    with parallel() as p:
        for subsys_args in config["subsystems"]:
            subsys_args["ceph_cluster"] = ceph_cluster
            p.spawn(configure_subsystems, rbd_pool, ha, subsys_args)

    # Validate the Health warning states
    @retry(ValueError, tries=10, delay=60)
    def check_warning_status(alert=True):
        health, _ = ha.orch.shell(args=["ceph", "health", "detail", "--format", "json"])
        health = loads(health)

        if not alert:
            if "NVMEOF_GATEWAY_DELETING" not in health["checks"]:
                LOG.info(
                    f"NVMEOF_GATEWAY_DELETING health check warning alerted disappeared - {health}."
                )
                return True
            raise ValueError(
                f"NVMEOF_GATEWAY_DELETING warning still appears!!! - {health}"
            )

        if alert and "NVMEOF_GATEWAY_DELETING" in health["checks"]:
            nvme_gw_deleting = health["checks"]["NVMEOF_GATEWAY_DELETING"]
            if HEALTH_CHECK_WARN == nvme_gw_deleting:
                LOG.info(
                    f"NVMEOF_GATEWAY_DELETING health check warning alerted SUCCESSFULLY - {nvme_gw_deleting}."
                )
                return True
            raise ValueError(
                f"NVMEOF_GATEWAY_DELETING is alerted, but different messages - {nvme_gw_deleting}"
            )
        raise ValueError(
            f"NVMEOF_GATEWAY_DELETING health warning not alerted - {health}."
        )

    # This test case can be tested by reducing the below parameter
    # ceph config set mon mon_nvmeofgw_delete_grace 5
    LOG.info("Set mon_nvmeofgw_delete_grace to 5 seconds")
    output, _ = ha.orch.shell(
        args=["ceph", "config", "set", "mon", "mon_nvmeofgw_delete_grace", "5"]
    )
    LOG.info("Check mon_nvmeofgw_delete_grace is set to 5 seconds")
    get_val, _ = ha.orch.shell(
        args=["ceph", "config", "get", "mon", "mon_nvmeofgw_delete_grace"]
    )
    if int(get_val.strip()) != 5:
        raise Exception("Failed to set mon_nvmeofgw_delete_grace value to 5 seconds..")
    # Scale down
    LOG.info("Scale down and check for NVMEOF_GATEWAY_DELETING warn message")
    fail_gw = ha.gateways[0]
    deleting_gw_daemon = ha.gateways[1].daemon_name
    config.update({"gw_nodes": [fail_gw.node.id]})
    deploy_nvme_service(ceph_cluster, config)
    HEALTH_CHECK_WARN = {
        "severity": "HEALTH_WARN",
        "summary": {
            "message": "1 gateway(s) are in deleting state; namespaces are automatically "
            "balanced across remaining gateways, this should take a few minutes.",
            "count": 1,
        },
        "detail": [
            {
                "message": f"NVMeoF Gateway 'client.{deleting_gw_daemon}' is in deleting state."
            }
        ],
        "muted": False,
    }

    LOG.info("check for NVMEOF_GATEWAY_DELETING message")
    # Check the warning status
    check_warning_status(alert=True)
    # Once autoload balancing happens, automatically warning should disappear
    LOG.info(
        "Once autoload balancing completes, NVMEOF_GATEWAY_DELETING should disappeared so check the same"
    )
    check_warning_status(alert=False)

    LOG.info(
        "CEPH-83611306 - Healthcheck warning for gateway in DELETING state validated successfully"
    )


def test_CEPH_83616917(ceph_cluster, config):
    """[CEPH-83616917] - Warning at maximum number of namespaces reached at subsystem.

    NVMeoFSubsystemNamespaceLimit alert indicates to user to maximum number of
    namespaces reached at subsystem

    Args:
        ceph_cluster: Ceph cluster object
        config: test case config
    """
    time_to_fire = config.get("time_to_fire", 60)
    interval = config.get("interval", 60)
    rbd_pool = config["rbd_pool"]
    rbd_obj = config["rbd_obj"]
    nqn_name = config["subsystems"][0]["nqn"]
    alert = "NVMeoFSubsystemNamespaceLimit"
    msg = "{nqn} subsystem has reached its maximum number of namespaces on cluster "

    # Deploy nvmeof service
    LOG.info("deploy nvme service")
    deploy_nvme_service(ceph_cluster, config)
    ha = HighAvailability(ceph_cluster, config["gw_nodes"], **config)
    ha.initialize_gateways()

    # Configure subsystems, --max-namespaces is 10 and we are creating 10 namesapces
    with parallel() as p:
        for subsys_args in config["subsystems"]:
            subsys_args["ceph_cluster"] = ceph_cluster
            p.spawn(configure_subsystems, rbd_pool, ha, subsys_args)

    # Check for alert
    # NVMeoFSubsystemNamespaceLimit prometheus alert should be firing
    events = PrometheusAlerts(ha.orch)
    LOG.info("Check NVMeoFSubsystemNamespaceLimit should be firing")
    events.monitor_alert(
        alert,
        timeout=time_to_fire,
        msg=msg.format(nqn=nqn_name),
        interval=interval,
    )

    nvmegwcli = ha.gateways[0]
    sub1_args = {"subsystem": nqn_name}
    # Delete an namespace and check alert should be in inactive state
    LOG.info("Delete an namespace and check alert should be in inactive state")
    nvmegwcli.namespace.delete(**{"args": {**sub1_args, **{"nsid": 1}}})
    events.monitor_alert(
        alert, timeout=time_to_fire, state="inactive", interval=interval
    )

    # Add namespace back and check alert should be in active state
    LOG.info("Add namespace back and check alert should be in active state")
    image = f"image-{generate_unique_id(4)}"
    rbd_obj.create_image(rbd_pool, image, "10G")
    img_args = {"rbd-pool": rbd_pool, "rbd-image": image}
    # img_args = {"rbd-pool": rbd_pool, "rbd-image": image, "nsid": 1}
    nvmegwcli.namespace.add(**{"args": {**sub1_args, **img_args}})
    events.monitor_alert(
        alert,
        timeout=time_to_fire,
        msg=msg.format(nqn=nqn_name),
        interval=interval,
    )

    LOG.info("CEPH-83616917 - NVMeoFSubsystemNamespaceLimit validated successfully.")


def test_ceph_83617544(ceph_cluster, config):
    """[CEPH-83617544] Warning at Max gateways within a gateway group exceeded on cluster.

    NVMeoFMaxGatewayGroupSize alert users to notify when user created
    more than 8 gateways within a group per cluster

    Args:
        ceph_cluster: Ceph cluster object
        config: test case config
    """
    time_to_fire = config.get("time_to_fire", 60)
    interval = config.get("interval", 60)
    alert = "NVMeoFMaxGatewayGroupSize"
    msg = "Max gateways within a gateway group ({gw_group}) exceeded on cluster "

    # Deploy nvmeof service
    LOG.info("deploy nvme service")
    gateway_nodes = deepcopy(config.get("gw_nodes"))
    deploy_nvme_service(ceph_cluster, config)
    ha = HighAvailability(ceph_cluster, config["gw_nodes"], **config)
    ha.initialize_gateways()

    # Check for alert
    # NVMeoFMaxGatewayGroupSize prometheus alert should be firing
    events = PrometheusAlerts(ha.orch)

    LOG.info("Check NVMeoFMaxGatewayGroupSize should be firing")
    events.monitor_alert(
        alert,
        timeout=time_to_fire,
        msg=msg.format(gw_group=config["gw_group"]),
        interval=interval,
    )

    # Deploy 8 gateways in group and NVMeoFMaxGatewayGroupSize alert should be in inactive state
    LOG.info(
        "Deploy 8 gateways in group and NVMeoFMaxGatewayGroupSize alert should be in inactive state"
    )
    config.update({"gw_nodes": gateway_nodes[0:8]})
    deploy_nvme_service(ceph_cluster, config)
    events.monitor_alert(
        alert, timeout=time_to_fire, state="inactive", interval=interval
    )

    # Add more than 8 gateways and NVMeoFMaxGatewayGroupSize alert should be in firing state
    LOG.info(
        "Add more than 8 gateways and NVMeoFMaxGatewayGroupSize alert should be in firing state"
    )
    config.update({"gw_nodes": gateway_nodes})
    deploy_nvme_service(ceph_cluster, config)
    events.monitor_alert(
        alert,
        timeout=time_to_fire,
        msg=msg.format(gw_group=config["gw_group"]),
        interval=interval,
    )

    LOG.info("CEPH-83617544 - NVMeoFMaxGatewayGroupSize validated successfully.")


def test_ceph_83616916(ceph_cluster, config):
    """[CEPH-83616916] - Warning at subsystem defined without host level security on cluster.

    NVMeoFGatewayOpenSecurity alert helps user to add host security to the subsystem

    Args:
        ceph_cluster: Ceph cluster object
        config: test case config
    """
    time_to_fire = config.get("time_to_fire", 60)
    interval = config.get("interval", 60)
    rbd_pool = config["rbd_pool"]
    nqn_name = config["subsystems"][0]["nqn"]
    alert = "NVMeoFGatewayOpenSecurity"
    msg = "Subsystem {nqn} has been defined without host level security on cluster "

    # Deploy nvmeof service
    LOG.info("deploy nvme service")
    deploy_nvme_service(ceph_cluster, config)
    ha = HighAvailability(ceph_cluster, config["gw_nodes"], **config)
    ha.initialize_gateways()
    nvmegwcli = ha.gateways[0]

    with parallel() as p:
        for subsys_args in config["subsystems"]:
            subsys_args["ceph_cluster"] = ceph_cluster
            p.spawn(configure_subsystems, rbd_pool, ha, subsys_args)

    # Check for alert
    # NVMeoFGatewayOpenSecurity prometheus alert should be firing
    events = PrometheusAlerts(ha.orch)
    LOG.info("Check NVMeoFGatewayOpenSecurity should be firing")
    events.monitor_alert(
        alert,
        timeout=time_to_fire,
        msg=msg.format(nqn=nqn_name),
        interval=interval,
    )

    # Delete allow open security
    sub_args = {"subsystem": nqn_name}
    nvmegwcli.host.delete(**{"args": {**sub_args, **{"host": repr("*")}}})
    # Add the host security with host nqn and check the alert is in inactive state
    LOG.info("Add the host security with host nqn and check alert is in inactive state")
    initiator_node = get_node_by_id(ceph_cluster, config.get("host"))
<<<<<<< HEAD
    initiator = Initiator(initiator_node)
    host_nqn = initiator.initiator_nqn()
=======
    initiator = NVMeInitiator(initiator_node)
    host_nqn = initiator.nqn()
>>>>>>> 43e58534
    nvmegwcli.host.add(**{"args": {**sub_args, **{"host": host_nqn}}})
    events.monitor_alert(
        alert, timeout=time_to_fire, state="inactive", interval=interval
    )

    # Allow open security and check for alert
    LOG.info("Add namespace back and check alert should be in active state")
    nvmegwcli.host.add(**{"args": {**sub_args, **{"host": repr("*")}}})
    events.monitor_alert(
        alert,
        timeout=time_to_fire,
        msg=msg.format(nqn=nqn_name),
        interval=interval,
    )

    LOG.info("CEPH-83616916 - NVMeoFGatewayOpenSecurity validated successfully.")


def test_ceph_83617404(ceph_cluster, config):
    """[CEPH-83617404] Warning at when created more than 4 gateway groups

    NVMeoFMaxGatewayGroups alert users to notify when user created
    more than 4 gateway groups per cluster

    Args:
        ceph_cluster: Ceph cluster object
        config: test case config
    """
    time_to_fire = config.get("time_to_fire", 60)
    interval = config.get("interval", 60)
    rbd_pool = config["rbd_pool"]
    alert = "NVMeoFMaxGatewayGroups"
    msg = "Max gateway groups exceeded on cluster "
    svcs = list()
    gw_groups = deepcopy(config.get("gw_groups"))

    # Deploy nvmeof service
    LOG.info("deploy nvme service")
    # Deploy Services
    for svc in config["gw_groups"]:
        svc.update({"rbd_pool": rbd_pool})
        deploy_nvme_service(ceph_cluster, svc)
        ha = HighAvailability(ceph_cluster, svc["gw_nodes"], **svc)
        ha.initialize_gateways()
        svcs.append(ha)

    ha1 = svcs[0]
    # Check for alert
    # NVMeoFMaxGatewayGroups prometheus alert should be firing
    events = PrometheusAlerts(ha1.orch)

    LOG.info("Check NVMeoFMaxGatewayGroups should be firing")
    events.monitor_alert(
        alert,
        timeout=time_to_fire,
        msg=msg,
        interval=interval,
    )

    # Remove one gateway and NVMeoFMaxGatewayGroups alert should be in inactive state
    LOG.info(
        "Remove one gateway group and NVMeoFMaxGatewayGroups alert should be in inactive state"
    )
    rm_add_gw_grp = gw_groups[0:1]
    config.update({"gw_groups": rm_add_gw_grp})
    delete_nvme_service(ceph_cluster, config)
    events.monitor_alert(
        alert, timeout=time_to_fire, state="inactive", interval=interval
    )

    # Add more than 4 gateway groups and NVMeoFMaxGatewayGroups alert should be in firing state
    LOG.info(
        "Add more than 4 gateway groups and NVMeoFMaxGatewayGroups alert should be in firing state"
    )
    # Deploy Services
    config.update({"gw_groups": rm_add_gw_grp})
    for svc in config["gw_groups"]:
        svc.update({"rbd_pool": rbd_pool})
        deploy_nvme_service(ceph_cluster, svc)
        HighAvailability(ceph_cluster, svc["gw_nodes"], **svc)

    events.monitor_alert(
        alert,
        timeout=time_to_fire,
        msg=msg,
        interval=interval,
    )

    # Delete all gateway groups
    config.update({"gw_groups": gw_groups})
    delete_nvme_service(ceph_cluster, config)
    LOG.info("CEPH-83617404 - NVMeoFMaxGatewayGroups validated successfully.")


def test_ceph_83617622(ceph_cluster, config):
    """[CEPH-83617622] - Warning at maximum number of subsystems reached in group

    NVMeoFTooManySubsystems  Prometheus alert users to notify when user created
    more than 128 subsystems in group

    Args:
        ceph_cluster: Ceph cluster object
        config: test case config
    """

    # There is an BZ for not raising alert when 128 subsystems are created
    # https://bugzilla.redhat.com/show_bug.cgi?id=2362937
    time_to_fire = config.get("time_to_fire", 60)
    interval = config.get("interval", 60)
    nqn_name = config["subsystems"][0]["nqn"]
    alert = "NVMeoFTooManySubsystems"
    msg = "The number of subsystems defined to the gateway exceeds supported values on cluster "

    # Deploy nvmeof service
    LOG.info("deploy nvme service")
    deploy_nvme_service(ceph_cluster, config)
    ha = HighAvailability(ceph_cluster, config["gw_nodes"], **config)
    ha.initialize_gateways()

    # Configure subsystems
    nvmegwcl1 = ha.gateways[0]
    created_subsystems = list()
    for i in range(0, 128):
        subsystem = f"{nqn_name}.{i}"
        sub_args = {"subsystem": subsystem}
        nvmegwcl1.subsystem.add(**{"args": {**sub_args, **{"no-group-append": True}}})
        created_subsystems.append(subsystem)

    # Check for alert
    # NVMeoFTooManySubsystems prometheus alert should be firing
    LOG.info(
        "NVMeoFTooManySubsystems should be firing because we have created 128 subsystems in group"
    )
    events = PrometheusAlerts(ha.orch)
    events.monitor_alert(alert, timeout=time_to_fire, interval=interval, msg=msg)

    # Delete few subsystems and check alert is in inactive state
    LOG.info(
        "Delete few subsystems and check NVMeoFTooManySubsystems is in inactive state"
    )
    selected_nqs_to_delete = created_subsystems[-9:]
    for nqn in selected_nqs_to_delete:
        sub_args = {"subsystem": nqn}
        nvmegwcl1.subsystem.delete(**{"args": {**sub_args}})

    # Check for alert and it should be in inactive state
    events.monitor_alert(
        alert, timeout=time_to_fire, state="inactive", interval=interval
    )

    # Add the deleted nqns and check the alert is in firing state or not
    LOG.info(
        "Add 128 susbystems and check NVMeoFTooManySubsystems alert is in firing state"
    )
    for nqn in selected_nqs_to_delete:
        sub_args = {"subsystem": nqn}
        nvmegwcl1.subsystem.add(**{"args": {**sub_args, **{"no-group-append": True}}})

    events.monitor_alert(alert, timeout=time_to_fire, interval=interval, msg=msg)

    LOG.info("CEPH-83617622 - NVMeoFTooManySubsystems validated successfully.")


def test_ceph_83617545(ceph_cluster, config):
    """[CEPH-83617545] - Warning at maximum number of namespaces reached in group

    NVMeoFTooManyNamespaces  Prometheus alert users to notify when user created
    more than 1024 namespaces in group

    Args:
        ceph_cluster: Ceph cluster object
        config: test case config
    """

    # There is an BZ for not raising alert when 1024 namespaces are created
    # https://bugzilla.redhat.com/show_bug.cgi?id=2362951
    time_to_fire = config.get("time_to_fire", 60)
    interval = config.get("interval", 60)
    rbd_pool = config["rbd_pool"]
    rbd_obj = config["rbd_obj"]
    nqn_name = config["subsystems"][0]["nqn"]
    alert = "NVMeoFTooManyNamespaces"
    msg = "The number of namespaces defined to the gateway exceeds supported values on cluster "

    # Deploy nvmeof service
    LOG.info("deploy nvme service")
    deploy_nvme_service(ceph_cluster, config)
    ha = HighAvailability(ceph_cluster, config["gw_nodes"], **config)
    ha.initialize_gateways()
    nvmegwcl1 = ha.gateways[0]

    # Configure subsystems
    LOG.info("Configure subsystems")
    with parallel() as p:
        for subsys_args in config["subsystems"]:
            subsys_args["ceph_cluster"] = ceph_cluster
            p.spawn(configure_subsystems, rbd_pool, ha, subsys_args)

    # Check for alert
    # NVMeoFTooManyNamespaces prometheus alert should be firing
    LOG.info(
        "NVMeoFTooManyNamespaces should be firing because we have created 1024 namespaces"
    )
    events = PrometheusAlerts(ha.orch)
    events.monitor_alert(alert, timeout=time_to_fire, interval=interval, msg=msg)

    # Delete few subsystems and check alert is in inactive state
    LOG.info(
        "Delete few namespaces and check NVMeoFTooManyNamespaces is in inactive state"
    )

    sub1_args = {"subsystem": nqn_name}
    nvmegwcl1.namespace.delete(**{"args": {**sub1_args, **{"nsid": 1}}})

    # Check for alert and it should be in inactive state
    events.monitor_alert(
        alert, timeout=time_to_fire, state="inactive", interval=interval
    )

    # Add the namespaces upto 1024 and check alert is in firing state or not
    LOG.info("Add the namespaces upto 1024 and check alert is in firing state or not")
    image = f"image-{generate_unique_id(4)}"
    rbd_obj.create_image(rbd_pool, image, "10G")

    img_args = {"rbd-pool": rbd_pool, "rbd-image": image}
    # img_args = {"rbd-pool": rbd_pool, "rbd-image": image, "nsid": 1}
    nvmegwcl1.namespace.add(**{"args": {**sub1_args, **img_args}})

    #  Check for the alert
    events.monitor_alert(alert, timeout=time_to_fire, interval=interval, msg=msg)

    LOG.info("CEPH-83617545 - NVMeoFTooManyNamespaces validated successfully.")


def test_ceph_83617640(ceph_cluster, config):
    """[CEPH-83617640] - Warning at maximum number of namespaces reached in group

    NVMeoFVersionMismatch alert will notify the user when user is having
    different nvme-of gateway releases active on cluster

    Args:
        ceph_cluster: Ceph cluster object
        config: test case config
    """
    time_to_fire = config.get("time_to_fire", 60)
    interval = config.get("interval", 60)
    rbd_pool = config["rbd_pool"]
    nvme_diff_version = config["nvme_diff_version"]
    alert = "NVMeoFVersionMismatch"
    msg = "Too many different NVMe-oF gateway releases active on cluster "

    # Deploy nvmeof service
    LOG.info("deploy nvme service")
    deploy_nvme_service(ceph_cluster, config)
    ha = HighAvailability(ceph_cluster, config["gw_nodes"], **config)
    ha.initialize_gateways()

    # Configure subsystems
    LOG.info("Configure subsystems")
    with parallel() as p:
        for subsys_args in config["subsystems"]:
            subsys_args["ceph_cluster"] = ceph_cluster
            p.spawn(configure_subsystems, rbd_pool, ha, subsys_args)

    # Check for alert
    # NVMeoFVersionMismatch prometheus alert should be in inactive state
    LOG.info("NVMeoFVersionMismatch should in inactive state")
    events = PrometheusAlerts(ha.orch)
    events.monitor_alert(
        alert, timeout=time_to_fire, state="inactive", interval=interval
    )

    # Get the image version of nvmeof daemon
    LOG.info("Get the current nvmeof image version")
    get_version, _ = ha.orch.shell(
        args=["ceph", "config", "get", "mgr", "mgr/cephadm/container_image_nvmeof"]
    )

    initial_verions_of_nvme = get_version.strip()
    LOG.info(f"Initial version of nvme is {initial_verions_of_nvme}")

    # Set the different nvmeof version so that alert will be active
    # ceph config set mgr mgr/cephadm/container_image_nvmeof  < container image >
    LOG.info(
        f"Set ceph config set mgr mgr/cephadm/container_image_nvmeof  {nvme_diff_version}"
    )
    output, _ = ha.orch.shell(
        args=[
            "ceph",
            "config",
            "set",
            "mgr",
            "mgr/cephadm/container_image_nvmeof",
            f"{nvme_diff_version}",
        ]
    )

    # Redeploy NVMeOF daemon
    LOG.info("Redeploy NVMeof daemon")
    ha.daemon_redeploy(ha.gateways[0])

    # Check if alert is in firing state or not
    LOG.info("Check for firing state of alert")
    events.monitor_alert(alert, timeout=time_to_fire, interval=interval, msg=msg)

    # Set the initial version of nvmeof image
    LOG.info("Set the initial version of nvmeof image")
    output, _ = ha.orch.shell(
        args=[
            "ceph",
            "config",
            "set",
            "mgr",
            "mgr/cephadm/container_image_nvmeof",
            f"{initial_verions_of_nvme}",
        ]
    )

    # Redeploy all the nvme daemons
    LOG.info("Redeploy all the nvme daemons")
    for gateway in ha.gateways:
        ha.daemon_redeploy(gateway)

    # Check alert is in inactive state or not
    LOG.info("Check alert is in inactive state or not")
    events.monitor_alert(
        alert, timeout=time_to_fire, state="inactive", interval=interval
    )

    LOG.info("CEPH-83617640 - NVMeoFVersionMismatch validated successfully.")


testcases = {
    "CEPH-83610948": test_ceph_83610948,
    "CEPH-83610950": test_ceph_83610950,
    "CEPH-83611097": test_ceph_83611097,
    "CEPH-83611098": test_ceph_83611098,
    "CEPH-83611099": test_ceph_83611099,
    "CEPH-83611306": test_ceph_83611306,
    "CEPH-83616917": test_CEPH_83616917,
    "CEPH-83617544": test_ceph_83617544,
    "CEPH-83616916": test_ceph_83616916,
    "CEPH-83617404": test_ceph_83617404,
    "CEPH-83617622": test_ceph_83617622,
    "CEPH-83617545": test_ceph_83617545,
    "CEPH-83617640": test_ceph_83617640,
}


def run(ceph_cluster: Ceph, **kwargs) -> int:
    """Return the status of the Ceph NVMEof HA test execution.

    - Configure Gateways
    - Configures Initiators and Run FIO on NVMe targets.
    - Perform failover and failback.
    - Validate the IO continuation prior and after to failover and failback

    Args:
        ceph_cluster: Ceph cluster object
        kwargs: Key/value pairs of configuration information to be used in the test.

    Returns:
        int - 0 when the execution is successful else 1 (for failure).
    """
    config = kwargs["config"]
    kwargs["config"].update(
        {
            "do_not_create_image": True,
            "rep-pool-only": True,
            "rep_pool_config": {"pool": config["rbd_pool"]},
        }
    )

    rbd_obj = initial_rbd_config(**kwargs)["rbd_reppool"]

    custom_config = kwargs.get("test_data", {}).get("custom-config")
    check_and_set_nvme_cli_image(ceph_cluster, config=custom_config)

    try:
        # NVMe alert test case to run
        if config.get("test_case"):
            test_case_run = testcases[config["test_case"]]
            config.update({"rbd_obj": rbd_obj})
            test_case_run(ceph_cluster, config)
        return 0
    except Exception as err:
        LOG.error(err)
    finally:
        if config.get("cleanup"):
            teardown(ceph_cluster, rbd_obj, config)

    return 1<|MERGE_RESOLUTION|>--- conflicted
+++ resolved
@@ -839,13 +839,8 @@
     # Add the host security with host nqn and check the alert is in inactive state
     LOG.info("Add the host security with host nqn and check alert is in inactive state")
     initiator_node = get_node_by_id(ceph_cluster, config.get("host"))
-<<<<<<< HEAD
-    initiator = Initiator(initiator_node)
-    host_nqn = initiator.initiator_nqn()
-=======
     initiator = NVMeInitiator(initiator_node)
     host_nqn = initiator.nqn()
->>>>>>> 43e58534
     nvmegwcli.host.add(**{"args": {**sub_args, **{"host": host_nqn}}})
     events.monitor_alert(
         alert, timeout=time_to_fire, state="inactive", interval=interval
